"use client";

import { MultiSelect } from "@mantine/core";
import { api } from "~/trpc/react";
import { notifications } from '@mantine/notifications';
import { type RouterOutputs } from "~/trpc/react";

type Outcome = RouterOutputs["outcome"]["getMyOutcomes"][0];

interface OutcomeMultiSelectProps {
  projectId: string;
  projectName: string;
  projectStatus: "ACTIVE" | "ON_HOLD" | "COMPLETED" | "CANCELLED";
  projectPriority: "HIGH" | "MEDIUM" | "LOW" | "NONE";
  currentOutcomes?: Outcome[];
  searchValue: string;
  onSearchChange: (value: string) => void;
  allOutcomes?: Outcome[];
  size?: "xs" | "sm" | "md" | "lg" | "xl";
}

export function OutcomeMultiSelect({
  projectId,
  projectName,
  projectStatus,
  projectPriority,
  currentOutcomes = [],
  searchValue,
  onSearchChange,
  allOutcomes = [],
  size = "sm",
}: OutcomeMultiSelectProps) {
  const utils = api.useUtils();
  
  const updateProject = api.project.update.useMutation({
    onMutate: async () => {
      // Cancel any outgoing refetches
      await utils.project.getActiveWithDetails.cancel();
      await utils.project.getAll.cancel();
      
      // Snapshot the previous values
      const previousActiveProjects = utils.project.getActiveWithDetails.getData();
      const previousAllProjects = utils.project.getAll.getData();
      
<<<<<<< HEAD
      // Optimistically update the data
      if (outcomeIds) {
        // Get the latest outcomes from cache instead of using stale prop
        const latestAllOutcomes = utils.outcome.getMyOutcomes.getData() || [];
        const updatedOutcomes = latestAllOutcomes.filter(o => outcomeIds.includes(o.id));
        
        utils.project.getActiveWithDetails.setData(undefined, (old) => {
          if (!old) return old;
          return old.map(p => 
            p.id === projectId 
              ? { ...p, outcomes: updatedOutcomes.map(outcome => ({
                  id: outcome.id,
                  description: outcome.description,
                  dueDate: outcome.dueDate,
                  userId: null,
                  type: outcome.type,
                  projectId: projectId
                })) }
              : p
          ) as any;
        });
        
        utils.project.getAll.setData(undefined, (old) => {
          if (!old) return old;
          return old.map(p => 
            p.id === projectId 
              ? { ...p, outcomes: updatedOutcomes.map(outcome => ({
                  id: outcome.id,
                  description: outcome.description,
                  dueDate: outcome.dueDate,
                  userId: null,
                  type: outcome.type,
                  projectId: projectId
                })) }
              : p
          ) as any;
        });
      }
      
=======
>>>>>>> f870c5c8
      // Return a context with the snapshots
      return { previousActiveProjects, previousAllProjects };
    },
    onError: (_err, _variables, context) => {
      // If the mutation fails, use the context to roll back
      if (context?.previousActiveProjects) {
        utils.project.getActiveWithDetails.setData(undefined, context.previousActiveProjects);
      }
      if (context?.previousAllProjects) {
        utils.project.getAll.setData(undefined, context.previousAllProjects);
      }
    },
    onSettled: () => {
      // Default behavior - invalidate queries
      // This can be overridden when calling the mutation
      void utils.project.getActiveWithDetails.invalidate();
      void utils.project.getAll.invalidate();
    },
  });

  const createOutcomeMutation = api.outcome.createOutcome.useMutation({
    onMutate: async ({ description }) => {
      // Create a temporary outcome
      const tempId = `temp-${Date.now()}`;
      const tempOutcome: Outcome = {
        id: tempId,
        description,
        type: 'weekly',
        dueDate: null,
<<<<<<< HEAD
        completedDate: null,
        status: 'ACTIVE',
        createdById: '',
        createdAt: new Date(),
        updatedAt: new Date(),
        goals: [],
        projects: []
=======
        projects: [],
        goals: []
>>>>>>> f870c5c8
      };
      
      // Optimistically add to all outcomes
      utils.outcome.getMyOutcomes.setData(undefined, (old) => {
        if (!old) return [tempOutcome];
        return [...old, tempOutcome];
      });
      
      // Skip optimistic project updates due to type mismatch
      const currentOutcomeIds = currentOutcomes.map(o => o.id);
<<<<<<< HEAD
      const newOutcomes = [...currentOutcomes, tempOutcome];
      
      utils.project.getActiveWithDetails.setData(undefined, (old) => {
        if (!old) return old;
        return old.map(p => 
          p.id === projectId 
            ? { ...p, outcomes: newOutcomes.map(outcome => ({
                id: outcome.id,
                description: outcome.description,
                dueDate: outcome.dueDate,
                userId: null,
                type: outcome.type,
                projectId: projectId
              })) }
            : p
        ) as any;
      });
      
      utils.project.getAll.setData(undefined, (old) => {
        if (!old) return old;
        return old.map(p => 
          p.id === projectId 
            ? { ...p, outcomes: newOutcomes.map(outcome => ({
                id: outcome.id,
                description: outcome.description,
                dueDate: outcome.dueDate,
                userId: null,
                type: outcome.type,
                projectId: projectId
              })) }
            : p
        ) as any;
      });
=======
>>>>>>> f870c5c8
      
      // Clear search immediately
      onSearchChange('');
      
      return { tempId, currentOutcomeIds, tempOutcome };
    },
    onSuccess: (newOutcome, _variables, context) => {
      if (context) {
        // Replace temp outcome with real outcome in the cache
        const { tempId, currentOutcomeIds } = context;
        
        // Update all outcomes with the real ID
        utils.outcome.getMyOutcomes.setData(undefined, (old) => {
          if (!old) return [newOutcome];
          return old.map(o => o.id === tempId ? newOutcome : o);
        });
        
        // Get the current project outcomes from cache (which includes temp outcome)
        const currentProject = utils.project.getActiveWithDetails.getData()?.find(p => p.id === projectId);
        const projectOutcomes = currentProject?.outcomes || [];
        
        // Replace temp outcome with real outcome
        const updatedOutcomes = projectOutcomes.filter(o => o.id !== tempId).concat(newOutcome);
        
        utils.project.getActiveWithDetails.setData(undefined, (old) => {
          if (!old) return old;
          return old.map(p => 
            p.id === projectId 
              ? { ...p, outcomes: updatedOutcomes }
              : p
          );
        });
        
        utils.project.getAll.setData(undefined, (old) => {
          if (!old) return old;
          return old.map(p => 
            p.id === projectId 
              ? { ...p, outcomes: updatedOutcomes }
              : p
          );
        });
        
        // Now update the project with the real outcome IDs
        const outcomeIds = [...currentOutcomeIds, newOutcome.id];
        updateProject.mutate({
          id: projectId,
          name: projectName,
          status: projectStatus,
          priority: projectPriority,
          outcomeIds,
        }, {
          onSuccess: () => {
            // Show notification
            notifications.show({
              title: 'Outcome created',
              message: `${newOutcome.description} has been added to ${projectName}`,
              color: 'green',
            });
          },
          onSettled: () => {
            // Override default onSettled to invalidate all queries once
            void utils.outcome.getMyOutcomes.invalidate();
            void utils.project.getActiveWithDetails.invalidate();
            void utils.project.getAll.invalidate();
          }
        });
      }
    },
    onError: (error) => {
      // Invalidate to rollback optimistic updates
      void utils.outcome.getMyOutcomes.invalidate();
      void utils.project.getActiveWithDetails.invalidate();
      void utils.project.getAll.invalidate();
      
      notifications.show({
        title: 'Failed to create outcome',
        message: error.message,
        color: 'red',
      });
    },
    // Remove onSettled - we'll invalidate after project update succeeds
  });

  // Build outcome data with create option
  const allOutcomeData = allOutcomes.map(outcome => ({ 
    value: outcome.id, 
    label: outcome.description 
  }));
  
  // Add current outcomes that might not be in allOutcomes (in case of data inconsistency)
  currentOutcomes.forEach(outcome => {
    if (!allOutcomeData.find(o => o.value === outcome.id)) {
      allOutcomeData.push({
        value: outcome.id,
        label: outcome.description
      });
    }
  });
  
  // Sort outcomes to show selected ones first
  const selectedOutcomeIds = new Set(currentOutcomes.map(o => o.id));
  const selectedOutcomes = allOutcomeData
    .filter(o => selectedOutcomeIds.has(o.value))
    .map(o => ({ ...o, label: `✓ ${o.label}` })); // Add checkmark to selected items
  const unselectedOutcomes = allOutcomeData.filter(o => !selectedOutcomeIds.has(o.value));
  
  // Combine with selected outcomes first
  const outcomeData = [...selectedOutcomes, ...unselectedOutcomes];
  
  // Add create option if there's a search value
  if (searchValue.trim()) {
    outcomeData.push({
      value: `create-${searchValue}`,
      label: `➕ Create new outcome: "${searchValue}"`,
    });
  }

  return (
    <div style={{ maxWidth: size === 'xs' ? '250px' : '300px', minWidth: '150px' }}>
      <MultiSelect
        data={outcomeData}
        value={currentOutcomes.map(o => o.id)}
        onChange={(values) => {
          // Check if a create option was selected
          const createValue = values.find(v => v.startsWith('create-'));
          if (createValue) {
            const outcomeDescription = createValue.replace('create-', '');
            createOutcomeMutation.mutate({
              description: outcomeDescription,
              type: 'weekly',
            });
            // Don't update the project yet, wait for the mutation to succeed
          } else {
            // Update project with selected outcomes
            updateProject.mutate({
              id: projectId,
              name: projectName,
              status: projectStatus,
              priority: projectPriority,
              outcomeIds: values,
            });
          }
        }}
        onSearchChange={onSearchChange}
        searchValue={searchValue}
        placeholder="Select or create outcomes"
        searchable
        clearable
        size={size}
        maxDropdownHeight={200}
        styles={{
          input: {
            backgroundColor: 'transparent',
          },
          option: {
            // Special style for create option
            '&[value^="create-"]': {
              fontWeight: 600,
              borderTop: '1px solid var(--color-border-primary)',
              marginTop: '4px',
              paddingTop: '8px',
              backgroundColor: 'var(--color-surface-hover)',
              '&:hover': {
                backgroundColor: 'var(--color-brand-surface)',
              },
            },
          },
        }}
      />
    </div>
  );
}<|MERGE_RESOLUTION|>--- conflicted
+++ resolved
@@ -42,7 +42,6 @@
       const previousActiveProjects = utils.project.getActiveWithDetails.getData();
       const previousAllProjects = utils.project.getAll.getData();
       
-<<<<<<< HEAD
       // Optimistically update the data
       if (outcomeIds) {
         // Get the latest outcomes from cache instead of using stale prop
@@ -81,9 +80,7 @@
           ) as any;
         });
       }
-      
-=======
->>>>>>> f870c5c8
+
       // Return a context with the snapshots
       return { previousActiveProjects, previousAllProjects };
     },
@@ -113,7 +110,6 @@
         description,
         type: 'weekly',
         dueDate: null,
-<<<<<<< HEAD
         completedDate: null,
         status: 'ACTIVE',
         createdById: '',
@@ -121,10 +117,6 @@
         updatedAt: new Date(),
         goals: [],
         projects: []
-=======
-        projects: [],
-        goals: []
->>>>>>> f870c5c8
       };
       
       // Optimistically add to all outcomes
@@ -135,7 +127,6 @@
       
       // Skip optimistic project updates due to type mismatch
       const currentOutcomeIds = currentOutcomes.map(o => o.id);
-<<<<<<< HEAD
       const newOutcomes = [...currentOutcomes, tempOutcome];
       
       utils.project.getActiveWithDetails.setData(undefined, (old) => {
@@ -169,8 +160,6 @@
             : p
         ) as any;
       });
-=======
->>>>>>> f870c5c8
       
       // Clear search immediately
       onSearchChange('');
